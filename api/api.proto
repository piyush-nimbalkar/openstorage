syntax = "proto3";

package openstorage.api;

option go_package = "api";
option java_multiple_files = true;
option java_package = "com.openstorage.api";

enum Status {
  STATUS_NONE = 0;
  STATUS_INIT = 1;
  STATUS_OK = 2;
  STATUS_OFFLINE = 3;
  STATUS_ERROR = 4;
  STATUS_NOT_IN_QUORUM = 5;
  STATUS_DECOMMISSION = 6;
  STATUS_MAINTENANCE = 7;
}

enum DriverType {
  DRIVER_TYPE_NONE = 0;
  DRIVER_TYPE_FILE = 1;
  DRIVER_TYPE_BLOCK = 2;
  DRIVER_TYPE_OBJECT = 3;
  DRIVER_TYPE_CLUSTERED = 4;
  DRIVER_TYPE_GRAPH = 5;
}

enum FSType {
  FS_TYPE_NONE = 0;
  FS_TYPE_BTRFS = 1;
  FS_TYPE_EXT4 = 2;
  FS_TYPE_FUSE = 3;
  FS_TYPE_NFS = 4;
  FS_TYPE_VFS = 5;
  FS_TYPE_XFS = 6;
  FS_TYPE_ZFS = 7;
}

enum GraphDriverChangeType {
  GRAPH_DRIVER_CHANGE_TYPE_NONE = 0;
  GRAPH_DRIVER_CHANGE_TYPE_MODIFIED = 1;
  GRAPH_DRIVER_CHANGE_TYPE_ADDED = 2;
  GRAPH_DRIVER_CHANGE_TYPE_DELETED = 3;
}

enum SeverityType {
  SEVERITY_TYPE_NONE = 0;
  SEVERITY_TYPE_ALARM = 1;
  SEVERITY_TYPE_WARNING = 2;
  SEVERITY_TYPE_NOTIFY = 3;
}

enum ResourceType {
  RESOURCE_TYPE_NONE = 0;
  RESOURCE_TYPE_VOLUME = 1;
  RESOURCE_TYPE_NODE = 2;
  RESOURCE_TYPE_CLUSTER = 3;
  RESOURCE_TYPE_DRIVE = 4;
}

enum AlertActionType {
  ALERT_ACTION_TYPE_NONE = 0;
  ALERT_ACTION_TYPE_DELETE = 1;
  ALERT_ACTION_TYPE_CREATE = 2;
  ALERT_ACTION_TYPE_UPDATE = 3;
}

enum VolumeActionParam {
  VOLUME_ACTION_PARAM_NONE = 0;
  // Maps to the boolean value false
  VOLUME_ACTION_PARAM_OFF = 1;
  // Maps to the boolean value true.
  VOLUME_ACTION_PARAM_ON = 2;
}

enum CosType {
  COS_TYPE_NONE = 0;
  COS_TYPE_LOW = 1;
  COS_TYPE_MEDIUM = 2;
  COS_TYPE_HIGH = 3;
}

// VolumeState represents the state of a volume.
enum VolumeState {
  VOLUME_STATE_NONE = 0;
  // Volume is transitioning to new state
  VOLUME_STATE_PENDING = 1;
  // Volume is ready to be assigned to a container
  VOLUME_STATE_AVAILABLE = 2;
  // Volume is attached to container
  VOLUME_STATE_ATTACHED = 3;
  // Volume is detached but associated with a container
  VOLUME_STATE_DETACHED = 4;
  // Volume detach is in progress
  VOLUME_STATE_DETATCHING = 5;
  // Volume is in error state
  VOLUME_STATE_ERROR = 6;
  // Volume is deleted, it will remain in this state
  // while resources are asynchronously reclaimed
  VOLUME_STATE_DELETED = 7;
}

// VolumeStatus represents a health status for a volume.
enum VolumeStatus {
  VOLUME_STATUS_NONE = 0;
  // Volume is not present
  VOLUME_STATUS_NOT_PRESENT = 1;
  // Volume is healthy
  VOLUME_STATUS_UP = 2;
  // Volume is in fail mode
  VOLUME_STATUS_DOWN = 3;
  // Volume is up but with degraded performance
  // In a RAID group, this may indicate a problem with one or more drives
  VOLUME_STATUS_DEGRADED = 4;
}

enum StorageMedium {
  // Magnetic spinning disk.
  STORAGE_MEDIUM_MAGNETIC = 0;
  // SSD disk
  STORAGE_MEDIUM_SSD = 1;
  // NVME disk
  STORAGE_MEDIUM_NVME = 2;
}

enum ClusterNotify {
 // Node is down
 CLUSTER_NOTIFY_DOWN = 0;
}

// StorageResource groups properties of a storage device.
message StorageResource {
  // Id is the LUN identifier.
  string id = 1;
  // Path device path for this storage resource.
  string path = 2;
  // Storage medium.
  StorageMedium medium = 3;
  // True if this device is online.
  bool online = 4;;
  // IOPS
  uint64 iops = 5;;
  // SeqWrite
  double seq_write = 6;
  // SeqRead
  double seq_read = 7;
  // RandRW
  double randRW  = 8;
  // Total size in bytes.
  uint64 size = 9;;
  // Physical Bytes used.
  uint64 used = 10;
  // True if this device is rotational.
  string rotation_speed = 11;
  // Timestamp in Unix time of last time this device was scanned.
  int64 last_scan = 12;
}

// VolumeLocator is a structure that is attached to a volume
// and is used to carry opaque metadata.
message VolumeLocator {
  // User friendly identifier
  string name = 1;
  // A set of name-value pairs that acts as search filters
  map<string, string> volume_labels = 2;
}

message Source {
  // A volume id, if specified will create a clone of the parent.
  string parent = 1;
  // Seed will seed the volume from the specified URI
  // Any additional config for the source comes from the labels in the spec
  string seed = 2;
}

// VolumeSpec has the properties needed to create a volume.
message VolumeSpec {
  // Ephemeral storage
  bool ephemeral = 1;
  // Thin provisioned volume size in bytes
  uint64 size = 2;
  // Format disk with this FSType
  FSType format = 3;
  // Block size for filesystem
  int64 block_size = 4;
  // Specifies the number of nodes that are
  // allowed to fail, and yet data is available
  // A value of 0 implies that data is not erasure coded,
  // a failure of a node will lead to data loss
  int64 ha_level = 5;
  // The COS, 1 to 9
  CosType cos = 6;
  // Perform dedupe on this disk
  bool dedupe = 7;
  // SnapshotInterval in minutes, set to 0 to disable snapshots
  uint32 snapshot_interval = 8;
  // Volume configuration labels
  map<string, string> volume_labels = 9;
  // Shared is true if this volume can be remotely accessed.
  bool shared = 10;
  // ReplicaSet is the desired replicaSet the volume want to be placed.
  ReplicaSet replica_set = 11;
  // Specifies the number of parts the volume can be aggregated from.
  uint32 aggregation_level = 12;
  // Encrypted is true if this volume will be cryptographically secured.
  bool encrypted = 13;
  // User passphrase if this is an encrypted volume
  string passphrase = 14;
  // SnapshotSchedule 
  string snapshot_schedule = 15;
}

// Set of machine IDs (nodes) to which part of this volume is erasure coded - for clustered storage arrays
message ReplicaSet {
  repeated string nodes = 1;
}

 // List of name value mapping of driver specific runtime information.
message RuntimeStateMap {
  map<string, string> runtime_state = 1;
}

// Volume represents a live, created volume.
message Volume {
  // Self referential volume ID
  string id = 1;
  Source source = 2;
  bool readonly = 3;
  // User specified locator
  VolumeLocator locator = 4;
  // Volume creation timestamp in Unix time
  int64 ctime = 5;
  // User specified VolumeSpec
  VolumeSpec spec = 6;
  // Volume usage
  uint64 usage = 7;
  // Timestamp in Unix time when an integrity check for run
  int64 last_scan = 8;
  // Format FSType type if any
  FSType format = 9;
  VolumeStatus status = 10;
  VolumeState state = 11;
  // Machine ID (node) on which this volume is attached
  // Machine ID is a node instance identifier for clustered systems.
  string attached_on = 12;
  string device_path = 14;
  repeated string attach_path = 15;
  // List of ReplicaSets which provide storage for this volume, for clustered storage arrays
  repeated ReplicaSet  replica_sets = 16;
  // Last recorded error
  string error = 17;
  // List of name value mapping of driver specific runtime information.
  repeated RuntimeStateMap runtime_state = 18;
  string secure_device_path = 19;
}

message Stats {
  // Reads completed successfully
  uint64 reads = 1;
  // Time spent in reads in ms
  uint64 read_ms = 2;
  uint64 read_bytes = 3;
  // Writes completed successfully
  uint64 writes = 4;
  // Time spent in writes in ms
  uint64 write_ms = 5;
  uint64 write_bytes = 6;
  // IOs curently in progress
  uint64 io_progress = 7;
  // Time spent doing IOs ms
  uint64 io_ms = 8;
  // BytesUsed
  uint64 bytes_used = 9;
  // Interval in ms during which stats were collected
  uint64 interval_ms = 10;
}

message Alert {
  // Id for Alert
  int64 id = 1;
  // Severity of the Alert
  SeverityType severity = 2;
  // AlertType user defined alert type
  int64 alert_type = 3;
  // Message describing the Alert
  string message = 4;
<<<<<<< HEAD
  //Timestamp in Unix time when Alert occured
  int64 timestamp = 5;	
=======
  //Timestamp when Alert occured
  google.protobuf.Timestamp timestamp = 5;
>>>>>>> 34f3320f
  // ResourceId where Alert occured
  string resource_id = 6;
  // Resource where Alert occured
  ResourceType resource = 7;
  // Cleared Flag
  bool cleared = 8;
  // TTL in seconds for this Alert
  uint64 ttl = 9;
}

message Alerts {
  repeated Alert alert = 1;
}

message VolumeCreateRequest {
  // User specified volume name and labels
  VolumeLocator locator = 1;
  // Source to create volume
  Source source = 2;
  // The storage spec for the volume
  VolumeSpec spec = 3;
}

message VolumeResponse {
  string error = 1;
}

message VolumeCreateResponse {
  // ID of the newly created volume
  string id = 1;
  VolumeResponse volume_response = 2;
}

// VolumeStateAction specifies desired actions.
message VolumeStateAction {
  // Attach or Detach volume
  VolumeActionParam attach = 1;
  // Mount or unmount volume
  VolumeActionParam mount = 2;
  string mount_path = 3;
  // Device path returned in attach
  string device_path = 4;
}

message VolumeSetRequest {
  // User specified volume name and labels
  VolumeLocator locator = 1;
  // The storage spec for the volume
  VolumeSpec spec = 2;
  // State modification on this volume.
  VolumeStateAction action = 3;
}

message VolumeSetResponse {
  Volume volume = 1;
  VolumeResponse volume_response = 2;
}

message SnapCreateRequest {
  // volume id
  string id = 1;
  VolumeLocator locator = 2;
  bool readonly = 3;
}

message SnapCreateResponse {
  VolumeCreateResponse volume_create_response = 1;
}

message VolumeInfo {
  string volume_id = 1;
  string path = 2;
  VolumeSpec storage = 3;
}

// GraphDriverChanges represent a list of changes between the filesystem layers
// specified by the ID and Parent.  // Parent may be an empty string, in which
// case there is no parent.
// Where the Path is the filesystem path within the layered filesystem
message GraphDriverChanges {
  string path = 1;
  GraphDriverChangeType kind = 2;
}

message ClusterResponse {
  string error = 1;
}

message ActiveRequest {
  map<int64, string> ReqestKV = 1;
}

message ActiveRequests {
  int64 RequestCount = 1;
  repeated ActiveRequest ActiveRequest = 2;
}<|MERGE_RESOLUTION|>--- conflicted
+++ resolved
@@ -285,13 +285,8 @@
   int64 alert_type = 3;
   // Message describing the Alert
   string message = 4;
-<<<<<<< HEAD
   //Timestamp in Unix time when Alert occured
   int64 timestamp = 5;	
-=======
-  //Timestamp when Alert occured
-  google.protobuf.Timestamp timestamp = 5;
->>>>>>> 34f3320f
   // ResourceId where Alert occured
   string resource_id = 6;
   // Resource where Alert occured
