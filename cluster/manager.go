// This file implements a cluster state machine.  It relies on a cluster
// wide key-value store for coordinating the state of the cluster.
// It also stores the state of the cluster in this key-value store.
package cluster

import (
	"container/list"
	"encoding/gob"
	"errors"
	"net"
	"time"

	"github.com/Sirupsen/logrus"
	"github.com/fsouza/go-dockerclient"
	"github.com/libopenstorage/gossip"
	"github.com/libopenstorage/gossip/types"
	"github.com/libopenstorage/openstorage/api"

	"github.com/portworx/kvdb"
	"github.com/portworx/systemutils"
)

const (
	heartbeatKey = "heartbeat"
)

type ClusterManager struct {
	listeners *list.List
	config    Config
	kv        kvdb.Kvdb
	status    api.Status
	nodeCache map[string]api.Node // Cached info on the nodes in the cluster.
	docker    *docker.Client
	g         gossip.Gossiper
	gEnabled  bool
	selfNode  api.Node
}

<<<<<<< HEAD
=======
func ifaceToIp(iface *net.Interface) (string, error) {
	addrs, err := iface.Addrs()
	if err != nil {
		return "", err
	}
	for _, addr := range addrs {
		var ip net.IP
		switch v := addr.(type) {
		case *net.IPNet:
			ip = v.IP
		case *net.IPAddr:
			ip = v.IP
		}
		if ip == nil || ip.IsLoopback() {
			continue
		}
		ip = ip.To4()
		if ip == nil {
			continue // not an ipv4 address
		}
		return ip.String(), nil
	}

	return "", errors.New("Node not connected to the network.")
}

func externalIp(config *Config) (string, error) {

	if config.MgtIface != "" {
		iface, err := net.InterfaceByName(config.MgtIface)
		if err != nil {
			return "", errors.New("Invalid network interface specified.")
		}
		return ifaceToIp(iface)
	}

	// No network interface specified, pick first default.
	ifaces, err := net.Interfaces()
	if err != nil {
		return "", err
	}
	for _, iface := range ifaces {
		if iface.Flags&net.FlagUp == 0 {
			continue // interface down
		}
		if iface.Flags&net.FlagLoopback != 0 {
			continue // loopback interface
		}

		return ifaceToIp(&iface)
	}

	return "", errors.New("Node not connected to the network.")
}

>>>>>>> 9e65ebf5
func (c *ClusterManager) LocateNode(nodeID string) (api.Node, error) {
	n, ok := c.nodeCache[nodeID]

	if !ok {
		return api.Node{}, errors.New("Unable to locate node with provided UUID.")
	} else {
		return n, nil
	}
}

func (c *ClusterManager) AddEventListener(listener ClusterListener) error {
	logrus.Printf("Adding cluster event listener: %s", listener.String())
	c.listeners.PushBack(listener)
	return nil
}

func (c *ClusterManager) UpdateNodeData(dataKey string, value interface{}) {
	c.selfNode.NodeData[dataKey] = value
}

func (c *ClusterManager) GetClusterNodeData() map[string]*api.Node {
	nodes := make(map[string]*api.Node)
	for _, value := range c.nodeCache {
		nodes[value.Id] = &value
	}
	return nodes
}

func (c *ClusterManager) getCurrentState() *api.Node {
	c.selfNode.Timestamp = time.Now()
	s := systemutils.New()

	c.selfNode.Cpu, _, _ = s.CpuUsage()
	c.selfNode.Memory = s.MemUsage()
	c.selfNode.Luns = s.Luns()

	c.selfNode.Timestamp = time.Now()

	// Get containers running on this system.
	c.selfNode.Containers, _ = c.docker.ListContainers(docker.ListContainersOptions{All: true})

	return &c.selfNode
}

func (c *ClusterManager) getLatestNodeConfig(nodeId string) *NodeEntry {
	kvdb := kvdb.Instance()
	kvlock, err := kvdb.Lock("cluster/lock", 20)
	if err != nil {
		logrus.Warn(" Unable to obtain cluster lock for updating config", err)
		return nil
	}
	defer kvdb.Unlock(kvlock)

	db, err := readDatabase()
	if err != nil {
		logrus.Warn("Failed to read the database for updating config")
		return nil
	}

	ne, exists := db.NodeEntries[nodeId]
	if !exists {
		logrus.Warn("Could not find info for node with id ", nodeId)
		return nil
	}

	return &ne
}

func (c *ClusterManager) initNode(db *Database) (*api.Node, bool) {
	c.nodeCache[c.selfNode.Id] = *c.getCurrentState()

	_, exists := db.NodeEntries[c.selfNode.Id]

	// Add us into the database.
	db.NodeEntries[c.config.NodeId] = NodeEntry{Id: c.selfNode.Id,
		Ip: c.selfNode.Ip, GenNumber: c.selfNode.GenNumber}

	logrus.Infof("Node %s joining cluster... \n\tCluster ID: %s\n\tIP: %s",
		c.config.NodeId, c.config.ClusterId, c.selfNode.Ip)

	return &c.selfNode, exists
}

func (c *ClusterManager) cleanupInit(db *Database, self *api.Node) error {
	var resErr error
	var err error

	logrus.Infof("Cleanup Init services")

	for e := c.listeners.Front(); e != nil; e = e.Next() {
		logrus.Warnf("Cleanup Init for service %s.",
			e.Value.(ClusterListener).String())

		err = e.Value.(ClusterListener).CleanupInit(self, db)
		if err != nil {
			logrus.Warnf("Failed to Cleanup Init %s: %v",
				e.Value.(ClusterListener).String(), err)
			resErr = err
		}

	}

	return resErr
}

// Initialize node and alert listeners that we are joining the cluster.
func (c *ClusterManager) joinCluster(db *Database, self *api.Node, exist bool) error {
	var err error

	// If I am already in the cluster map, don't add me again.
	if exist {
		goto found
	}

	// Alert all listeners that we are a new node joining an existing cluster.
	for e := c.listeners.Front(); e != nil; e = e.Next() {
		err = e.Value.(ClusterListener).Init(self, db)
		if err != nil {
			logrus.Warnf("Failed to initialize Init %s: %v",
				e.Value.(ClusterListener).String(), err)
			c.cleanupInit(db, self)
			goto done
		}
	}

found:
	// Alert all listeners that we are joining the cluster.
	for e := c.listeners.Front(); e != nil; e = e.Next() {
		err = e.Value.(ClusterListener).Join(self, db)
		if err != nil {
			logrus.Warnf("Failed to initialize Join %s: %v",
				e.Value.(ClusterListener).String(), err)

			if exist == false {
				c.cleanupInit(db, self)
			}
			goto done
		}
	}

	for id, n := range db.NodeEntries {
		if id != c.config.NodeId {
			// Check to see if the IP is the same.  If it is, then we have a stale entry.
			if n.Ip == self.Ip {
				logrus.Warnf("Warning, Detected node %s with the same IP %s in the database.  Will not connect to this node.",
					id, n.Ip)
			} else {
				// Gossip with this node.
				logrus.Infof("Connecting to node %s with IP %s.", id, n.Ip)
				c.g.AddNode(n.Ip+":9002", types.NodeId(c.config.NodeId))
			}
		}
	}

done:
	return err
}

func (c *ClusterManager) initCluster(db *Database, self *api.Node, exist bool) error {
	err := error(nil)

	// Alert all listeners that we are initializing a new cluster.
	for e := c.listeners.Front(); e != nil; e = e.Next() {
		err = e.Value.(ClusterListener).ClusterInit(self, db)
		if err != nil {
			logrus.Printf("Failed to initialize %s",
				e.Value.(ClusterListener).String())
			goto done
		}
	}

	err = c.joinCluster(db, self, exist)
	if err != nil {
		logrus.Printf("Failed to join new cluster")
		goto done
	}

done:
	return err
}

func (c *ClusterManager) heartBeat() {
	gossipStoreKey := types.StoreKey(heartbeatKey + c.config.ClusterId)
	lastUpdateTs := time.Now()

	for {
		node := c.getCurrentState()
		c.nodeCache[node.Id] = *node

		currTime := time.Now()
		if currTime.Sub(lastUpdateTs) > 10*time.Second {
			logrus.Warn("No gossip update for 10 seconds")
		}
		c.g.UpdateSelf(gossipStoreKey, *node)
		lastUpdateTs = currTime

		// Process heartbeats from other nodes...
		gossipValues := c.g.GetStoreKeyValue(gossipStoreKey)

		for id, nodeInfo := range gossipValues {
			if id == types.NodeId(node.Id) {
				continue
			}

			cachedNodeInfo, nodeFoundInCache := c.nodeCache[string(id)]
			n := cachedNodeInfo
			ok := false
			if nodeInfo.Value != nil {
				n, ok = nodeInfo.Value.(api.Node)
				if !ok {
					logrus.Error("Received a bad broadcast packet: %v", nodeInfo.Value)
					continue
				}
			}

			if nodeFoundInCache {
				if n.Status != api.Status_STATUS_OK {
					logrus.Warn("Detected node ", n.Id, " to be unhealthy.")

					for e := c.listeners.Front(); e != nil && c.gEnabled; e = e.Next() {
						err := e.Value.(ClusterListener).Update(&n)
						if err != nil {
							logrus.Warn("Failed to notify ", e.Value.(ClusterListener).String())
						}
					}

					delete(c.nodeCache, n.Id)
					continue
				} else if nodeInfo.Status == types.NODE_STATUS_DOWN {
					ne := c.getLatestNodeConfig(string(id))
					if ne != nil && nodeInfo.GenNumber < ne.GenNumber {
						logrus.Warn("Detected stale update for node ", id,
							" going down, ignoring it")
						c.g.MarkNodeHasOldGen(id)
						delete(c.nodeCache, cachedNodeInfo.Id)
						continue
					}

					logrus.Warn("Detected node ", id, " to be offline due to inactivity.")

					n.Status = api.Status_STATUS_OFFLINE
					for e := c.listeners.Front(); e != nil && c.gEnabled; e = e.Next() {
						err := e.Value.(ClusterListener).Update(&n)
						if err != nil {
							logrus.Warn("Failed to notify ", e.Value.(ClusterListener).String())
						}
					}

					delete(c.nodeCache, cachedNodeInfo.Id)
				} else if nodeInfo.Status == types.NODE_STATUS_DOWN_WAITING_FOR_NEW_UPDATE {
					logrus.Warn("Detected node ", n.Id, " to be offline due to inactivity.")

					n.Status = api.Status_STATUS_OFFLINE
					for e := c.listeners.Front(); e != nil && c.gEnabled; e = e.Next() {
						err := e.Value.(ClusterListener).Update(&n)
						if err != nil {
							logrus.Warn("Failed to notify ", e.Value.(ClusterListener).String())
						}
					}

					delete(c.nodeCache, cachedNodeInfo.Id)
				} else {
					// node may be up or waiting for new update,
					// no need to tell listeners as yet.
					c.nodeCache[cachedNodeInfo.Id] = n
				}
			} else if nodeInfo.Status == types.NODE_STATUS_UP {
				// A node discovered in the cluster.
				logrus.Warn("Detected node ", n.Id, " to be in the cluster.")

				c.nodeCache[n.Id] = n
				for e := c.listeners.Front(); e != nil && c.gEnabled; e = e.Next() {
					err := e.Value.(ClusterListener).Add(&n)
					if err != nil {
						logrus.Warn("Failed to notify ", e.Value.(ClusterListener).String())
					}
				}
			}
		}

		time.Sleep(2 * time.Second)
	}
}

func (c *ClusterManager) DisableGossipUpdates() {
	logrus.Warn("Disabling gossip updates")
	c.gEnabled = false
}

func (c *ClusterManager) EnableGossipUpdates() {
	logrus.Warn("Enabling gossip updates")
	c.gEnabled = true
}

func (c *ClusterManager) GetGossipStatus() *GossipStatus {
	gossipStoreKey := types.StoreKey(heartbeatKey + c.config.ClusterId)
	nodeValue := c.g.GetStoreKeyValue(gossipStoreKey)
	nodes := make([]types.NodeValue, len(nodeValue), len(nodeValue))
	i := 0
	for _, value := range nodeValue {
		nodes[i] = value
		i++
	}

	history := c.g.GetGossipHistory()
	return &GossipStatus{
		History: history, NodeStatus: nodes}
}

func (c *ClusterManager) start() error {
	logrus.Info("Cluster manager starting...")

	c.gEnabled = true
	c.selfNode = api.Node{}
	c.selfNode.GenNumber = uint64(time.Now().UnixNano())
	c.selfNode.Id = c.config.NodeId
<<<<<<< HEAD
	c.selfNode.Status = api.Status_STATUS_OK
	c.selfNode.Ip, _ = externalIp()
=======
	c.selfNode.Status = api.StatusOk
	c.selfNode.Ip, _ = externalIp(&c.config)
>>>>>>> 9e65ebf5
	c.selfNode.NodeData = make(map[string]interface{})
	// Start the gossip protocol.
	// XXX Make the port configurable.
	gob.Register(api.Node{})
	c.g = gossip.New("0.0.0.0:9002", types.NodeId(c.config.NodeId),
		c.selfNode.GenNumber)
	c.g.SetGossipInterval(2 * time.Second)

	kvdb := kvdb.Instance()
	kvlock, err := kvdb.Lock("cluster/lock", 60)
	if err != nil {
		logrus.Panic("Fatal, Unable to obtain cluster lock.", err)
	}
	defer kvdb.Unlock(kvlock)

	db, err := readDatabase()
	if err != nil {
		logrus.Panic(err)
	}

	if db.Status == api.Status_STATUS_INIT {
		logrus.Info("Will initialize a new cluster.")

		c.status = api.Status_STATUS_OK
		db.Status = api.Status_STATUS_OK
		self, _ := c.initNode(&db)

		err = c.initCluster(&db, self, false)
		if err != nil {
			logrus.Error("Failed to initialize the cluster.", err)
			return err
		}

		// Update the new state of the cluster in the KV Database
		err := writeDatabase(&db)
		if err != nil {
			logrus.Error("Failed to save the database.", err)
			return err
		}

<<<<<<< HEAD
		err = kvdb.Unlock(kvlock)
		if err != nil {
			logrus.Panic("Fatal, unable to unlock cluster... Did something take too long to initialize?", err)
		}
	} else if db.Status&api.Status_STATUS_OK > 0 {
=======
	} else if db.Status&api.StatusOk > 0 {
>>>>>>> 9e65ebf5
		logrus.Info("Cluster state is OK... Joining the cluster.")

		c.status = api.Status_STATUS_OK
		self, exist := c.initNode(&db)

		err = c.joinCluster(&db, self, exist)
		if err != nil {
			logrus.Error("Failed to join cluster.", err)
			return err
		}

		err := writeDatabase(&db)
		if err != nil {
			return err
		}

	} else {
		return errors.New("Fatal, Cluster is in an unexpected state.")
	}

	// Start heartbeating to other nodes.
	c.g.Start()
	go c.heartBeat()

	return nil
}

func (c *ClusterManager) Enumerate() (api.Cluster, error) {
	i := 0

	cluster := api.Cluster{Id: c.config.ClusterId, Status: c.status}
	cluster.Nodes = make([]api.Node, len(c.nodeCache))
	for _, n := range c.nodeCache {
		cluster.Nodes[i] = n
		i++
	}

	return cluster, nil
}

func (c *ClusterManager) Remove(nodes []api.Node) error {
	// TODO
	return nil
}

func (c *ClusterManager) Shutdown(cluster bool, nodes []api.Node) error {
	// TODO
	return nil
}

func externalIp() (string, error) {
	ifaces, err := net.Interfaces()
	if err != nil {
		return "", err
	}
	for _, iface := range ifaces {
		if iface.Flags&net.FlagUp == 0 {
			continue // interface down
		}
		if iface.Flags&net.FlagLoopback != 0 {
			continue // loopback interface
		}
		addrs, err := iface.Addrs()
		if err != nil {
			return "", err
		}
		for _, addr := range addrs {
			var ip net.IP
			switch v := addr.(type) {
			case *net.IPNet:
				ip = v.IP
			case *net.IPAddr:
				ip = v.IP
			}
			if ip == nil || ip.IsLoopback() {
				continue
			}
			ip = ip.To4()
			if ip == nil {
				continue // not an ipv4 address
			}
			return ip.String(), nil
		}
	}

	return "", errors.New("Node not connected to the network.")
}<|MERGE_RESOLUTION|>--- conflicted
+++ resolved
@@ -36,8 +36,6 @@
 	selfNode  api.Node
 }
 
-<<<<<<< HEAD
-=======
 func ifaceToIp(iface *net.Interface) (string, error) {
 	addrs, err := iface.Addrs()
 	if err != nil {
@@ -93,7 +91,6 @@
 	return "", errors.New("Node not connected to the network.")
 }
 
->>>>>>> 9e65ebf5
 func (c *ClusterManager) LocateNode(nodeID string) (api.Node, error) {
 	n, ok := c.nodeCache[nodeID]
 
@@ -410,13 +407,8 @@
 	c.selfNode = api.Node{}
 	c.selfNode.GenNumber = uint64(time.Now().UnixNano())
 	c.selfNode.Id = c.config.NodeId
-<<<<<<< HEAD
 	c.selfNode.Status = api.Status_STATUS_OK
-	c.selfNode.Ip, _ = externalIp()
-=======
-	c.selfNode.Status = api.StatusOk
 	c.selfNode.Ip, _ = externalIp(&c.config)
->>>>>>> 9e65ebf5
 	c.selfNode.NodeData = make(map[string]interface{})
 	// Start the gossip protocol.
 	// XXX Make the port configurable.
@@ -457,15 +449,7 @@
 			return err
 		}
 
-<<<<<<< HEAD
-		err = kvdb.Unlock(kvlock)
-		if err != nil {
-			logrus.Panic("Fatal, unable to unlock cluster... Did something take too long to initialize?", err)
-		}
 	} else if db.Status&api.Status_STATUS_OK > 0 {
-=======
-	} else if db.Status&api.StatusOk > 0 {
->>>>>>> 9e65ebf5
 		logrus.Info("Cluster state is OK... Joining the cluster.")
 
 		c.status = api.Status_STATUS_OK
